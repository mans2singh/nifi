/*
 * Licensed to the Apache Software Foundation (ASF) under one or more
 * contributor license agreements.  See the NOTICE file distributed with
 * this work for additional information regarding copyright ownership.
 * The ASF licenses this file to You under the Apache License, Version 2.0
 * (the "License"); you may not use this file except in compliance with
 * the License.  You may obtain a copy of the License at
 *
 *     http://www.apache.org/licenses/LICENSE-2.0
 *
 * Unless required by applicable law or agreed to in writing, software
 * distributed under the License is distributed on an "AS IS" BASIS,
 * WITHOUT WARRANTIES OR CONDITIONS OF ANY KIND, either express or implied.
 * See the License for the specific language governing permissions and
 * limitations under the License.
 */
package org.apache.nifi.processors.aws;

import java.io.File;
import java.io.IOException;
import java.util.concurrent.TimeUnit;

import javax.net.ssl.SSLContext;

import org.apache.commons.lang3.StringUtils;
import org.apache.nifi.annotation.lifecycle.OnScheduled;
import org.apache.nifi.processor.ProcessContext;
import org.apache.nifi.processor.exception.ProcessException;
import org.apache.nifi.ssl.SSLContextService;

import com.amazonaws.AmazonWebServiceClient;
import com.amazonaws.ClientConfiguration;
import com.amazonaws.auth.AWSCredentials;
import com.amazonaws.auth.AnonymousAWSCredentials;
import com.amazonaws.auth.BasicAWSCredentials;
import com.amazonaws.auth.PropertiesCredentials;
import com.amazonaws.http.conn.ssl.SdkTLSSocketFactory;
import com.amazonaws.regions.Region;
import com.amazonaws.regions.Regions;

/**
 * Abstract base class for aws processors.  This class uses aws credentials for creating aws clients
 *
 * @deprecated use {@link AbstractAWSCredentialsProviderProcessor} instead which uses credentials providers or creating aws clients
 * @see AbstractAWSCredentialsProviderProcessor
 *
 */
@Deprecated
<<<<<<< HEAD
public abstract class AbstractAWSProcessor<ClientType extends AmazonWebServiceClient> extends AbstractBaseAWSProcessor {

    protected volatile ClientType client;
=======
public abstract class AbstractAWSProcessor<ClientType extends AmazonWebServiceClient> extends AbstractProcessor {

    public static final Relationship REL_SUCCESS = new Relationship.Builder().name("success")
            .description("FlowFiles are routed to success after being successfully copied to Amazon S3").build();
    public static final Relationship REL_FAILURE = new Relationship.Builder().name("failure")
            .description("FlowFiles are routed to failure if unable to be copied to Amazon S3").build();

    public static final Set<Relationship> relationships = Collections.unmodifiableSet(
            new HashSet<>(Arrays.asList(REL_SUCCESS, REL_FAILURE)));

    public static final PropertyDescriptor CREDENTIALS_FILE = new PropertyDescriptor.Builder()
            .name("Credentials File")
            .expressionLanguageSupported(false)
            .required(false)
            .addValidator(StandardValidators.FILE_EXISTS_VALIDATOR)
            .build();

    public static final PropertyDescriptor ACCESS_KEY = new PropertyDescriptor.Builder()
            .name("Access Key")
            .expressionLanguageSupported(true)
            .required(false)
            .addValidator(StandardValidators.NON_EMPTY_VALIDATOR)
            .sensitive(true)
            .build();

    public static final PropertyDescriptor SECRET_KEY = new PropertyDescriptor.Builder()
            .name("Secret Key")
            .expressionLanguageSupported(true)
            .required(false)
            .addValidator(StandardValidators.NON_EMPTY_VALIDATOR)
            .sensitive(true)
            .build();

    public static final PropertyDescriptor PROXY_HOST = new PropertyDescriptor.Builder()
            .name("Proxy Host")
            .description("Proxy host name or IP")
            .expressionLanguageSupported(true)
            .required(false)
            .addValidator(StandardValidators.NON_EMPTY_VALIDATOR)
            .build();

    public static final PropertyDescriptor PROXY_HOST_PORT = new PropertyDescriptor.Builder()
            .name("Proxy Host Port")
            .description("Proxy host port")
            .expressionLanguageSupported(true)
            .required(false)
            .addValidator(StandardValidators.PORT_VALIDATOR)
            .build();

    public static final PropertyDescriptor REGION = new PropertyDescriptor.Builder()
            .name("Region")
            .required(true)
            .allowableValues(getAvailableRegions())
            .defaultValue(createAllowableValue(Regions.DEFAULT_REGION).getValue())
            .build();

    public static final PropertyDescriptor TIMEOUT = new PropertyDescriptor.Builder()
            .name("Communications Timeout")
            .required(true)
            .addValidator(StandardValidators.TIME_PERIOD_VALIDATOR)
            .defaultValue("30 secs")
            .build();

    public static final PropertyDescriptor SSL_CONTEXT_SERVICE = new PropertyDescriptor.Builder()
            .name("SSL Context Service")
            .description("Specifies an optional SSL Context Service that, if provided, will be used to create connections")
            .required(false)
            .identifiesControllerService(SSLContextService.class)
            .build();

    public static final PropertyDescriptor ENDPOINT_OVERRIDE = new PropertyDescriptor.Builder()
            .name("Endpoint Override URL")
            .description("Endpoint URL to use instead of the AWS default including scheme, host, port, and path. " +
                    "The AWS libraries select an endpoint URL based on the AWS region, but this property overrides " +
                    "the selected endpoint URL, allowing use with other S3-compatible endpoints.")
            .required(false)
            .addValidator(StandardValidators.URL_VALIDATOR)
            .build();

    protected volatile ClientType client;
    protected volatile Region region;

    // If protocol is changed to be a property, ensure other uses are also changed
    protected static final Protocol DEFAULT_PROTOCOL = Protocol.HTTPS;
    protected static final String DEFAULT_USER_AGENT = "NiFi";

    private static AllowableValue createAllowableValue(final Regions regions) {
        return new AllowableValue(regions.getName(), regions.getName(), regions.getName());
    }

    private static AllowableValue[] getAvailableRegions() {
        final List<AllowableValue> values = new ArrayList<>();
        for (final Regions regions : Regions.values()) {
            values.add(createAllowableValue(regions));
        }

        return (AllowableValue[]) values.toArray(new AllowableValue[values.size()]);
    }

    @Override
    public Set<Relationship> getRelationships() {
        return relationships;
    }

    @Override
    protected Collection<ValidationResult> customValidate(final ValidationContext validationContext) {
        final List<ValidationResult> problems = new ArrayList<>(super.customValidate(validationContext));

        final boolean accessKeySet = validationContext.getProperty(ACCESS_KEY).isSet();
        final boolean secretKeySet = validationContext.getProperty(SECRET_KEY).isSet();
        if ((accessKeySet && !secretKeySet) || (secretKeySet && !accessKeySet)) {
            problems.add(new ValidationResult.Builder().input("Access Key").valid(false).explanation("If setting Secret Key or Access Key, must set both").build());
        }

        final boolean credentialsFileSet = validationContext.getProperty(CREDENTIALS_FILE).isSet();
        if ((secretKeySet || accessKeySet) && credentialsFileSet) {
            problems.add(new ValidationResult.Builder().input("Access Key").valid(false).explanation("Cannot set both Credentials File and Secret Key/Access Key").build());
        }

        final boolean proxyHostSet = validationContext.getProperty(PROXY_HOST).isSet();
        final boolean proxyHostPortSet = validationContext.getProperty(PROXY_HOST_PORT).isSet();
        if ( ((!proxyHostSet) && proxyHostPortSet) || (proxyHostSet && (!proxyHostPortSet)) ) {
            problems.add(new ValidationResult.Builder().input("Proxy Host Port").valid(false).explanation("Both proxy host and port must be set").build());
        }

        return problems;
    }

>>>>>>> 9576f416
    protected ClientConfiguration createConfiguration(final ProcessContext context) {
        final ClientConfiguration config = new ClientConfiguration();
        config.setMaxConnections(context.getMaxConcurrentTasks());
        config.setMaxErrorRetry(0);
        config.setUserAgent(DEFAULT_USER_AGENT);
        // If this is changed to be a property, ensure other uses are also changed
        config.setProtocol(DEFAULT_PROTOCOL);
        final int commsTimeout = context.getProperty(TIMEOUT).asTimePeriod(TimeUnit.MILLISECONDS).intValue();
        config.setConnectionTimeout(commsTimeout);
        config.setSocketTimeout(commsTimeout);

        final SSLContextService sslContextService = context.getProperty(SSL_CONTEXT_SERVICE).asControllerService(SSLContextService.class);
        if (sslContextService != null) {
            final SSLContext sslContext = sslContextService.createSSLContext(SSLContextService.ClientAuth.NONE);
            SdkTLSSocketFactory sdkTLSSocketFactory = new SdkTLSSocketFactory(sslContext, null);
            config.getApacheHttpClientConfig().setSslSocketFactory(sdkTLSSocketFactory);
        }

        if (context.getProperty(PROXY_HOST).isSet()) {
            String proxyHost = context.getProperty(PROXY_HOST).getValue();
            config.setProxyHost(proxyHost);
            Integer proxyPort = context.getProperty(PROXY_HOST_PORT).asInteger();
            config.setProxyPort(proxyPort);
        }

        return config;
    }

    protected AWSCredentials getCredentials(final ProcessContext context) {
        final String accessKey = context.getProperty(ACCESS_KEY).evaluateAttributeExpressions().getValue();
        final String secretKey = context.getProperty(SECRET_KEY).evaluateAttributeExpressions().getValue();

        final String credentialsFile = context.getProperty(CREDENTIALS_FILE).getValue();

        if (credentialsFile != null) {
            try {
                return new PropertiesCredentials(new File(credentialsFile));
            } catch (final IOException ioe) {
                throw new ProcessException("Could not read Credentials File", ioe);
            }
        }

        if (accessKey != null && secretKey != null) {
            return new BasicAWSCredentials(accessKey, secretKey);
        }

        return new AnonymousAWSCredentials();

    }

    @OnScheduled
    public void onScheduled(final ProcessContext context) {
        super.onScheduled(context);
        final ClientType awsClient = createClient(context, getCredentials(context), createConfiguration(context));
        this.client = awsClient;
        intializeRegionAndEndpoint(context);
    }

    protected void intializeRegionAndEndpoint(ProcessContext context) {
        // if the processor supports REGION, get the configured region.
        if (getSupportedPropertyDescriptors().contains(REGION)) {
            final String region = context.getProperty(REGION).getValue();
            if (region != null) {
                this.region = Region.getRegion(Regions.fromName(region));
                client.setRegion(this.region);
            } else {
                this.region = null;
            }
        }

        // if the endpoint override has been configured, set the endpoint.
        // (per Amazon docs this should only be configured at client creation)
        final String urlstr = StringUtils.trimToEmpty(context.getProperty(ENDPOINT_OVERRIDE).getValue());
        if (!urlstr.isEmpty()) {
            this.client.setEndpoint(urlstr);
        }

    }

    /**
     * Create client from the arguments
     * @param context process context
     * @param credentials static aws credentials
     * @param config aws client configuration
     * @return ClientType aws client
     *
     * @deprecated use {@link AbstractAWSCredentialsProviderProcessor#createClient(ProcessContext, AWSCredentialsProvider, ClientConfiguration)}
     */
    @Deprecated
    protected abstract ClientType createClient(final ProcessContext context, final AWSCredentials credentials, final ClientConfiguration config);

    protected ClientType getClient() {
        return client;
    }

}<|MERGE_RESOLUTION|>--- conflicted
+++ resolved
@@ -46,140 +46,10 @@
  *
  */
 @Deprecated
-<<<<<<< HEAD
 public abstract class AbstractAWSProcessor<ClientType extends AmazonWebServiceClient> extends AbstractBaseAWSProcessor {
 
     protected volatile ClientType client;
-=======
-public abstract class AbstractAWSProcessor<ClientType extends AmazonWebServiceClient> extends AbstractProcessor {
 
-    public static final Relationship REL_SUCCESS = new Relationship.Builder().name("success")
-            .description("FlowFiles are routed to success after being successfully copied to Amazon S3").build();
-    public static final Relationship REL_FAILURE = new Relationship.Builder().name("failure")
-            .description("FlowFiles are routed to failure if unable to be copied to Amazon S3").build();
-
-    public static final Set<Relationship> relationships = Collections.unmodifiableSet(
-            new HashSet<>(Arrays.asList(REL_SUCCESS, REL_FAILURE)));
-
-    public static final PropertyDescriptor CREDENTIALS_FILE = new PropertyDescriptor.Builder()
-            .name("Credentials File")
-            .expressionLanguageSupported(false)
-            .required(false)
-            .addValidator(StandardValidators.FILE_EXISTS_VALIDATOR)
-            .build();
-
-    public static final PropertyDescriptor ACCESS_KEY = new PropertyDescriptor.Builder()
-            .name("Access Key")
-            .expressionLanguageSupported(true)
-            .required(false)
-            .addValidator(StandardValidators.NON_EMPTY_VALIDATOR)
-            .sensitive(true)
-            .build();
-
-    public static final PropertyDescriptor SECRET_KEY = new PropertyDescriptor.Builder()
-            .name("Secret Key")
-            .expressionLanguageSupported(true)
-            .required(false)
-            .addValidator(StandardValidators.NON_EMPTY_VALIDATOR)
-            .sensitive(true)
-            .build();
-
-    public static final PropertyDescriptor PROXY_HOST = new PropertyDescriptor.Builder()
-            .name("Proxy Host")
-            .description("Proxy host name or IP")
-            .expressionLanguageSupported(true)
-            .required(false)
-            .addValidator(StandardValidators.NON_EMPTY_VALIDATOR)
-            .build();
-
-    public static final PropertyDescriptor PROXY_HOST_PORT = new PropertyDescriptor.Builder()
-            .name("Proxy Host Port")
-            .description("Proxy host port")
-            .expressionLanguageSupported(true)
-            .required(false)
-            .addValidator(StandardValidators.PORT_VALIDATOR)
-            .build();
-
-    public static final PropertyDescriptor REGION = new PropertyDescriptor.Builder()
-            .name("Region")
-            .required(true)
-            .allowableValues(getAvailableRegions())
-            .defaultValue(createAllowableValue(Regions.DEFAULT_REGION).getValue())
-            .build();
-
-    public static final PropertyDescriptor TIMEOUT = new PropertyDescriptor.Builder()
-            .name("Communications Timeout")
-            .required(true)
-            .addValidator(StandardValidators.TIME_PERIOD_VALIDATOR)
-            .defaultValue("30 secs")
-            .build();
-
-    public static final PropertyDescriptor SSL_CONTEXT_SERVICE = new PropertyDescriptor.Builder()
-            .name("SSL Context Service")
-            .description("Specifies an optional SSL Context Service that, if provided, will be used to create connections")
-            .required(false)
-            .identifiesControllerService(SSLContextService.class)
-            .build();
-
-    public static final PropertyDescriptor ENDPOINT_OVERRIDE = new PropertyDescriptor.Builder()
-            .name("Endpoint Override URL")
-            .description("Endpoint URL to use instead of the AWS default including scheme, host, port, and path. " +
-                    "The AWS libraries select an endpoint URL based on the AWS region, but this property overrides " +
-                    "the selected endpoint URL, allowing use with other S3-compatible endpoints.")
-            .required(false)
-            .addValidator(StandardValidators.URL_VALIDATOR)
-            .build();
-
-    protected volatile ClientType client;
-    protected volatile Region region;
-
-    // If protocol is changed to be a property, ensure other uses are also changed
-    protected static final Protocol DEFAULT_PROTOCOL = Protocol.HTTPS;
-    protected static final String DEFAULT_USER_AGENT = "NiFi";
-
-    private static AllowableValue createAllowableValue(final Regions regions) {
-        return new AllowableValue(regions.getName(), regions.getName(), regions.getName());
-    }
-
-    private static AllowableValue[] getAvailableRegions() {
-        final List<AllowableValue> values = new ArrayList<>();
-        for (final Regions regions : Regions.values()) {
-            values.add(createAllowableValue(regions));
-        }
-
-        return (AllowableValue[]) values.toArray(new AllowableValue[values.size()]);
-    }
-
-    @Override
-    public Set<Relationship> getRelationships() {
-        return relationships;
-    }
-
-    @Override
-    protected Collection<ValidationResult> customValidate(final ValidationContext validationContext) {
-        final List<ValidationResult> problems = new ArrayList<>(super.customValidate(validationContext));
-
-        final boolean accessKeySet = validationContext.getProperty(ACCESS_KEY).isSet();
-        final boolean secretKeySet = validationContext.getProperty(SECRET_KEY).isSet();
-        if ((accessKeySet && !secretKeySet) || (secretKeySet && !accessKeySet)) {
-            problems.add(new ValidationResult.Builder().input("Access Key").valid(false).explanation("If setting Secret Key or Access Key, must set both").build());
-        }
-
-        final boolean credentialsFileSet = validationContext.getProperty(CREDENTIALS_FILE).isSet();
-        if ((secretKeySet || accessKeySet) && credentialsFileSet) {
-            problems.add(new ValidationResult.Builder().input("Access Key").valid(false).explanation("Cannot set both Credentials File and Secret Key/Access Key").build());
-        }
-
-        final boolean proxyHostSet = validationContext.getProperty(PROXY_HOST).isSet();
-        final boolean proxyHostPortSet = validationContext.getProperty(PROXY_HOST_PORT).isSet();
-        if ( ((!proxyHostSet) && proxyHostPortSet) || (proxyHostSet && (!proxyHostPortSet)) ) {
-            problems.add(new ValidationResult.Builder().input("Proxy Host Port").valid(false).explanation("Both proxy host and port must be set").build());
-        }
-
-        return problems;
-    }
-
->>>>>>> 9576f416
     protected ClientConfiguration createConfiguration(final ProcessContext context) {
         final ClientConfiguration config = new ClientConfiguration();
         config.setMaxConnections(context.getMaxConcurrentTasks());
